--- conflicted
+++ resolved
@@ -127,13 +127,9 @@
             BuiltinKind::FStat => "fstat".to_string(),
             BuiltinKind::FWrite => "fwrite".to_string(),
             BuiltinKind::FAppend => "fappend".to_string(),
-<<<<<<< HEAD
-            BuiltinKind::FRead => "fread".to_string(),
-=======
             BuiltinKind::ReadLine => "input".to_string(),
             BuiltinKind::SRead => "stdin".to_string(),
             BuiltinKind::SWrite => "stdout".to_string(),
->>>>>>> 16ea804a
             _ => "undef".to_string(),
         }
     }
